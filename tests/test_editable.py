--- conflicted
+++ resolved
@@ -194,7 +194,6 @@
         path.write_text(code)
 
 
-<<<<<<< HEAD
 @pytest.mark.skipif(tag.platform.startswith('musllinux'), reason='ninja -n segfaults on Alpine container')
 def test_editable_verbose(venv, editable_complex, monkeypatch):
     monkeypatch.setenv('MESONPY_EDITABLE_VERBOSE', '1')
@@ -217,7 +216,8 @@
 
     # Another import without file changes should not show any output
     assert venv.python('-c', 'import complex') == ''
-=======
+
+
 def test_editable_pkgutils_walk_packages(package_complex, tmp_path):
     # build a package in a temporary directory
     mesonpy.Project(package_complex, tmp_path)
@@ -249,5 +249,4 @@
     finally:
         # remove hooks
         del sys.meta_path[0]
-        del sys.path_hooks[0]
->>>>>>> d377bf7f
+        del sys.path_hooks[0]